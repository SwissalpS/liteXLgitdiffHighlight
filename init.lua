-- mod-version:2
local core = require "core"
local config = require "core.config"
local DocView = require "core.docview"
local Doc = require "core.doc"
local common = require "core.common"
local command = require "core.command"
local style = require "core.style"
local gitdiff = require "plugins.gitdiff_highlight.gitdiff"
local _, MiniMap = pcall(require, "plugins.minimap")

-- vscode defaults
style.gitdiff_addition = style.gitdiff_addition or {common.color "#587c0c"}
style.gitdiff_modification = style.gitdiff_modification or {common.color "#0c7d9d"}
style.gitdiff_deletion = style.gitdiff_deletion or {common.color "#94151b"}

local function color_for_diff(diff)
	if diff == "addition" then
		return style.gitdiff_addition
	elseif diff == "modification" then
		return style.gitdiff_modification
	else
		return style.gitdiff_deletion
	end
end

style.gitdiff_width = style.gitdiff_width or 3

local last_doc_lines = 0

-- maximum size of git diff to read, multiplied by current filesize
config.max_diff_size = 2


local diffs = setmetatable({}, { __mode = "k" })

local function get_diff(doc)
	return diffs[doc] or {is_in_repo = false}
end

local function init_diff(doc)
	diffs[doc] = {is_in_repo = true}
end

local function update_diff(doc)
	if doc == nil or doc.filename == nil then return end

	local current_file
	if system.get_file_info(doc.filename) then
		current_file = system.absolute_path(doc.filename)
	else
		current_file = doc.filename
	end

	core.log_quiet("updating diff for " .. current_file)

	if not get_diff(doc).is_in_repo then
		local is_in_repo = process.start({"git", "ls-files", "--error-unmatch", current_file})
		while is_in_repo:running() do
		  coroutine.yield(0.1)
		end
		is_in_repo = is_in_repo:returncode()
		is_in_repo = is_in_repo == 0
		if is_in_repo then
			init_diff(doc)
		else
			core.log_quiet("file ".. current_file .." is not in a git repository")
			return
		end
	end

	local max_diff_size = system.get_file_info(current_file).size * config.max_diff_size
	local diff_proc = process.start({"git", "diff", "HEAD", "--word-diff", "--unified=1", "--no-color", current_file})
	while diff_proc:running() do
		coroutine.yield(0.1)
	end
	local raw_diff = diff_proc:read_stdout(max_diff_size)
	local parsed_diff = gitdiff.changed_lines(raw_diff)
	diffs[doc] = parsed_diff
	diffs[doc].is_in_repo = true
end


local function gitdiff_padding(dv)
	return style.gitdiff_padding or style.padding.x --* 1.5 + dv:get_font():get_width(#dv.doc.lines)
end

local old_docview_gutter = DocView.draw_line_gutter
local old_gutter_width = DocView.get_gutter_width
function DocView:draw_line_gutter(idx, x, y, width)
	if not get_diff(self.doc).is_in_repo then
		return old_docview_gutter(self, idx, x, y, width)
	end

	local gw, gpad = old_gutter_width(self)

	old_docview_gutter(self, idx, x, y, gpad and gw - gpad or gw)

	if diffs[self.doc][idx] == nil then
		return
	end

	local color = color_for_diff(diffs[self.doc][idx])

	-- add margin in between highlight and text
	x = x + gitdiff_padding(self)
	local yoffset = self:get_line_text_y_offset()
	if diffs[self.doc][idx] ~= "deletion" then
		renderer.draw_rect(x, y + yoffset, style.gitdiff_width, self:get_line_height(), color)
		return
<<<<<<< HEAD
		end
	renderer.draw_rect(x, y + yoffset, style.gitdiff_width + 10, 2, color)
=======
	end
	renderer.draw_rect(x, y + (yoffset * 4), style.gitdiff_width, self:get_line_height() / 2, color)
>>>>>>> 8b60c103
end

function DocView:get_gutter_width()
	if not get_diff(self.doc).is_in_repo then return old_gutter_width(self) end
	return old_gutter_width(self) + style.padding.x * style.gitdiff_width / 12
end

local old_text_change = Doc.on_text_change
function Doc:on_text_change(type)
	local line
	if not get_diff(self).is_in_repo then goto end_of_function end
	line = self:get_selection()
	if diffs[self][line] == "addition" then goto end_of_function end
	-- TODO figure out how to detect an addition
	if type == "insert" or (type == "remove" and #self.lines == last_doc_lines) then
		diffs[self][line] = "modification"
	elseif type == "remove" then
		diffs[self][line] = "deletion"
	end
	::end_of_function::
	last_doc_lines = #self.lines
	return old_text_change(self, type)
end


local old_doc_save = Doc.save
function Doc:save(...)
	old_doc_save(self, ...)
	core.add_thread(function()
		update_diff(self)
	end)
end

local old_docview_new = DocView.new
function DocView:new(...)
	old_docview_new(self, ...)
	core.add_thread(function()
		update_diff(self.doc)
	end)
end

local old_doc_load = Doc.load
function Doc:load(...)
	old_doc_load(self, ...)
	core.add_thread(function()
		update_diff(self)
	end)
end

if type(MiniMap) == "table" then
	-- Override MiniMap's line_highlight_color, but first
	-- stash the old one (using [] in case it is not there at all)
	local old_line_highlight_color = MiniMap["line_highlight_color"]
	function MiniMap:line_highlight_color(line_index)
		local diff = get_diff(core.active_view.doc)
		if diff.is_in_repo and diff[line_index] then
			return color_for_diff(diff[line_index])
		end
		return old_line_highlight_color(line_index)
	end
end

local function jump_to_next_change()
	local doc = core.active_view.doc
	local line, col = doc:get_selection()
	if not get_diff(doc).is_in_repo then return end

	while diffs[doc][line] do
		line = line + 1
	end

	while line < #doc.lines do
		if diffs[doc][line] then
			doc:set_selection(line, col, line, col)
			return
		end
		line = line + 1
	end
end

local function jump_to_previous_change()
	local doc = core.active_view.doc
	local line, col = doc:get_selection()
	if not get_diff(doc).is_in_repo then return end

	while diffs[doc][line] do
		line = line - 1
	end

	while line > 0 do
		if diffs[doc][line] then
			doc:set_selection(line, col, line, col)
			return
		end
		line = line - 1
	end
end

command.add("core.docview", {
	["gitdiff:previous-change"] = function()
		jump_to_previous_change()
	end,

	["gitdiff:next-change"] = function()
		jump_to_next_change()
	end,
})
<|MERGE_RESOLUTION|>--- conflicted
+++ resolved
@@ -108,13 +108,8 @@
 	if diffs[self.doc][idx] ~= "deletion" then
 		renderer.draw_rect(x, y + yoffset, style.gitdiff_width, self:get_line_height(), color)
 		return
-<<<<<<< HEAD
-		end
+	end
 	renderer.draw_rect(x, y + yoffset, style.gitdiff_width + 10, 2, color)
-=======
-	end
-	renderer.draw_rect(x, y + (yoffset * 4), style.gitdiff_width, self:get_line_height() / 2, color)
->>>>>>> 8b60c103
 end
 
 function DocView:get_gutter_width()
